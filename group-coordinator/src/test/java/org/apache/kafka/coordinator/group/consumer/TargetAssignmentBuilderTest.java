--- conflicted
+++ resolved
@@ -17,11 +17,8 @@
 package org.apache.kafka.coordinator.group.consumer;
 
 import org.apache.kafka.common.Uuid;
-<<<<<<< HEAD
 import org.apache.kafka.coordinator.group.AssignmentTestUtil;
-=======
 import org.apache.kafka.coordinator.group.MetadataImageBuilder;
->>>>>>> 0143c72e
 import org.apache.kafka.coordinator.group.assignor.AssignmentMemberSpec;
 import org.apache.kafka.coordinator.group.assignor.GroupSpecImpl;
 import org.apache.kafka.coordinator.group.assignor.SubscriptionType;
@@ -229,11 +226,8 @@
                 .withSubscriptionMetadata(subscriptionMetadata)
                 .withSubscriptionType(subscriptionType)
                 .withTargetAssignment(targetAssignment)
-<<<<<<< HEAD
                 .withInvertedTargetAssignment(invertedTargetAssignment);
-=======
                 .withTopicsImage(topicsImage);
->>>>>>> 0143c72e
 
             // Add the updated members or delete the deleted members.
             updatedMembers.forEach((memberId, updatedMemberOrNull) -> {
