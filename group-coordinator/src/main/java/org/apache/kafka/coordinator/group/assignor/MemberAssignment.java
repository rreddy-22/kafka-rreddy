/*
 * Licensed to the Apache Software Foundation (ASF) under one or more
 * contributor license agreements. See the NOTICE file distributed with
 * this work for additional information regarding copyright ownership.
 * The ASF licenses this file to You under the Apache License, Version 2.0
 * (the "License"); you may not use this file except in compliance with
 * the License. You may obtain a copy of the License at
 *
 *    http://www.apache.org/licenses/LICENSE-2.0
 *
 * Unless required by applicable law or agreed to in writing, software
 * distributed under the License is distributed on an "AS IS" BASIS,
 * WITHOUT WARRANTIES OR CONDITIONS OF ANY KIND, either express or implied.
 * See the License for the specific language governing permissions and
 * limitations under the License.
 */
package org.apache.kafka.coordinator.group.assignor;

import org.apache.kafka.common.Uuid;

import java.util.Map;
import java.util.Objects;
import java.util.Set;

/**
 * The partition assignment for a consumer group member.
 */
public class MemberAssignment {
    /**
     * The target partitions assigned to this member keyed by topicId.
     */
    private final Map<Uuid, Set<Integer>> targetPartitions;

    public MemberAssignment(Map<Uuid, Set<Integer>> targetPartitions) {
        Objects.requireNonNull(targetPartitions);
        this.targetPartitions = targetPartitions;
    }

<<<<<<< HEAD
    public Map<Uuid, Set<Integer>> assignmentPerTopic() {
        return this.assignmentPerTopic;
=======
    /**
     * @return Target partitions keyed by topic Ids.
     */
    public Map<Uuid, Set<Integer>> targetPartitions() {
        return this.targetPartitions;
>>>>>>> e56ded26
    }

    @Override
    public boolean equals(Object o) {
        if (this == o) return true;
        if (o == null || getClass() != o.getClass()) return false;
        MemberAssignment that = (MemberAssignment) o;
        return targetPartitions.equals(that.targetPartitions);
    }

    @Override
    public int hashCode() {
        return targetPartitions.hashCode();
    }

    @Override
    public String toString() {
        return "MemberAssignment(targetPartitions=" + targetPartitions + ')';
    }
}<|MERGE_RESOLUTION|>--- conflicted
+++ resolved
@@ -36,16 +36,11 @@
         this.targetPartitions = targetPartitions;
     }
 
-<<<<<<< HEAD
-    public Map<Uuid, Set<Integer>> assignmentPerTopic() {
-        return this.assignmentPerTopic;
-=======
     /**
      * @return Target partitions keyed by topic Ids.
      */
     public Map<Uuid, Set<Integer>> targetPartitions() {
         return this.targetPartitions;
->>>>>>> e56ded26
     }
 
     @Override
