--- conflicted
+++ resolved
@@ -66,13 +66,8 @@
         GroupSpec groupSpec,
         SubscribedTopicDescriber subscribedTopicDescriber
     ) throws PartitionAssignorException {
-<<<<<<< HEAD
-        AbstractUniformAssignmentBuilder assignmentBuilder;
 
         if (groupSpec.memberIds().isEmpty())
-=======
-        if (groupSpec.members().isEmpty())
->>>>>>> 966f2eb3
             return new GroupAssignment(Collections.emptyMap());
 
         if (groupSpec.subscriptionType().equals(HOMOGENEOUS)) {
