--- conflicted
+++ resolved
@@ -27,11 +27,7 @@
     private final int numPartitions;
 
     public AssignmentTopicMetadata(
-<<<<<<< HEAD
-            int numPartitions
-=======
         int numPartitions
->>>>>>> 2c1cf03a
     ) {
         this.numPartitions = numPartitions;
     }
