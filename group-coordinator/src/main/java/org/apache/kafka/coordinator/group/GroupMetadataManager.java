--- conflicted
+++ resolved
@@ -1418,51 +1418,13 @@
                 group,
                 groupEpoch,
                 member,
-<<<<<<< HEAD
-                updatedMember
-            ).orElse(defaultAssignor.name());
-            try {
-                TargetAssignmentBuilder assignmentResultBuilder =
-                    new TargetAssignmentBuilder(groupId, groupEpoch, assignors.get(preferredServerAssignor))
-                        .withMembers(group.members())
-                        .withStaticMembers(group.staticMembers())
-                        .withSubscriptionMetadata(subscriptionMetadata)
-                        .withSubscriptionType(subscriptionType)
-                        .withTargetAssignment(group.targetAssignment())
-                        .addOrUpdateMember(memberId, updatedMember);
-                TargetAssignmentBuilder.TargetAssignmentResult assignmentResult;
-                // A new static member is replacing an older one with the same subscriptions.
-                // We just need to remove the older member and add the newer one. The new member should
-                // reuse the target assignment of the older member.
-                if (staticMemberReplaced) {
-                    assignmentResult = assignmentResultBuilder
-                        .removeMember(member.memberId())
-                        .build();
-                } else {
-                    assignmentResult = assignmentResultBuilder
-                        .build();
-                }
-
-                log.info("[GroupId {}] Computed a new target assignment for epoch {} with '{}' assignor: {}.",
-                    groupId, groupEpoch, preferredServerAssignor, assignmentResult.targetAssignment());
-
-                records.addAll(assignmentResult.records());
-                targetAssignment = assignmentResult.targetAssignment().get(memberId);
-                targetAssignmentEpoch = groupEpoch;
-            } catch (PartitionAssignorException ex) {
-                String msg = String.format("Failed to compute a new target assignment for epoch %d: %s",
-                    groupEpoch, ex.getMessage());
-                log.error("[GroupId {}] {}.", groupId, msg);
-                throw new UnknownServerException(msg, ex);
-            }
-=======
                 updatedMember,
                 subscriptionMetadata,
+                subscriptionType,
                 staticMemberReplaced,
                 records
             );
             targetAssignmentEpoch = groupEpoch;
->>>>>>> c64a315f
         }
 
         // 3. Reconcile the member's assignment with the target assignment if the member is not
@@ -1579,6 +1541,8 @@
 
         int groupEpoch = group.groupEpoch();
         Map<String, TopicMetadata> subscriptionMetadata = group.subscriptionMetadata();
+        Map<String, Integer> subscribedTopicNamesMap = group.subscribedTopicNames();
+        SubscriptionType subscriptionType = group.subscriptionType();
         final ConsumerPartitionAssignor.Subscription subscription = deserializeSubscription(protocols);
         final List<ConsumerGroupHeartbeatRequestData.TopicPartitions> ownedTopicPartitions =
             toTopicPartitions(subscription.ownedPartitions(), metadataImage.topics());
@@ -1610,11 +1574,21 @@
             // The subscription metadata is updated in two cases:
             // 1) The member has updated its subscriptions;
             // 2) The refresh deadline has been reached.
+            subscribedTopicNamesMap = group.computeSubscribedTopicNames(member, updatedMember);
             subscriptionMetadata = group.computeSubscriptionMetadata(
-                member,
-                updatedMember,
+                subscribedTopicNamesMap,
                 metadataImage.topics(),
                 metadataImage.cluster()
+            );
+
+            int numMembers = group.numMembers();
+            if (!group.hasMember(updatedMember.memberId()) && !staticMemberReplaced) {
+                numMembers++;
+            }
+
+            subscriptionType = ConsumerGroup.subscriptionType(
+                subscribedTopicNamesMap,
+                numMembers
             );
 
             if (!subscriptionMetadata.equals(group.subscriptionMetadata())) {
@@ -1645,6 +1619,7 @@
                 member,
                 updatedMember,
                 subscriptionMetadata,
+                subscriptionType,
                 staticMemberReplaced,
                 records
             );
@@ -1790,6 +1765,7 @@
      * @param member                The existing member.
      * @param updatedMember         The updated member.
      * @param subscriptionMetadata  The subscription metadata.
+     * @param subscriptionType      The group subscription type.
      * @param staticMemberReplaced  The boolean indicating whether the updated member
      *                              is a static member that replaces the existing member.
      * @param records               The list to accumulate any new records.
@@ -1801,6 +1777,7 @@
         ConsumerGroupMember member,
         ConsumerGroupMember updatedMember,
         Map<String, TopicMetadata> subscriptionMetadata,
+        SubscriptionType subscriptionType,
         boolean staticMemberReplaced,
         List<Record> records
     ) {
@@ -1814,6 +1791,7 @@
                     .withMembers(group.members())
                     .withStaticMembers(group.staticMembers())
                     .withSubscriptionMetadata(subscriptionMetadata)
+                    .withSubscriptionType(subscriptionType)
                     .withTargetAssignment(group.targetAssignment())
                     .addOrUpdateMember(updatedMember.memberId(), updatedMember);
             TargetAssignmentBuilder.TargetAssignmentResult assignmentResult;
