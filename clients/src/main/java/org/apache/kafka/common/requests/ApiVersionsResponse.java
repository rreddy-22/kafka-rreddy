/*
 * Licensed to the Apache Software Foundation (ASF) under one or more
 * contributor license agreements. See the NOTICE file distributed with
 * this work for additional information regarding copyright ownership.
 * The ASF licenses this file to You under the Apache License, Version 2.0
 * (the "License"); you may not use this file except in compliance with
 * the License. You may obtain a copy of the License at
 *
 *    http://www.apache.org/licenses/LICENSE-2.0
 *
 * Unless required by applicable law or agreed to in writing, software
 * distributed under the License is distributed on an "AS IS" BASIS,
 * WITHOUT WARRANTIES OR CONDITIONS OF ANY KIND, either express or implied.
 * See the License for the specific language governing permissions and
 * limitations under the License.
 */
package org.apache.kafka.common.requests;

import org.apache.kafka.clients.NodeApiVersions;
import org.apache.kafka.common.feature.Features;
import org.apache.kafka.common.feature.SupportedVersionRange;
import org.apache.kafka.common.message.ApiMessageType;
import org.apache.kafka.common.message.ApiMessageType.ListenerType;
import org.apache.kafka.common.message.ApiVersionsResponseData;
import org.apache.kafka.common.message.ApiVersionsResponseData.ApiVersion;
import org.apache.kafka.common.message.ApiVersionsResponseData.ApiVersionCollection;
import org.apache.kafka.common.message.ApiVersionsResponseData.FinalizedFeatureKey;
import org.apache.kafka.common.message.ApiVersionsResponseData.FinalizedFeatureKeyCollection;
import org.apache.kafka.common.message.ApiVersionsResponseData.SupportedFeatureKey;
import org.apache.kafka.common.message.ApiVersionsResponseData.SupportedFeatureKeyCollection;
import org.apache.kafka.common.protocol.ApiKeys;
import org.apache.kafka.common.protocol.ByteBufferAccessor;
import org.apache.kafka.common.protocol.Errors;
import org.apache.kafka.common.record.RecordVersion;

import java.nio.ByteBuffer;
import java.util.Map;
import java.util.Optional;
import java.util.Set;

/**
 * Possible error codes:
 * - {@link Errors#UNSUPPORTED_VERSION}
 * - {@link Errors#INVALID_REQUEST}
 */
public class ApiVersionsResponse extends AbstractResponse {

    public static final long UNKNOWN_FINALIZED_FEATURES_EPOCH = -1L;

    private final ApiVersionsResponseData data;

    public ApiVersionsResponse(ApiVersionsResponseData data) {
        super(ApiKeys.API_VERSIONS);
        this.data = data;
    }

    @Override
    public ApiVersionsResponseData data() {
        return data;
    }

    public ApiVersion apiVersion(short apiKey) {
        return data.apiKeys().find(apiKey);
    }

    @Override
    public Map<Errors, Integer> errorCounts() {
        return errorCounts(Errors.forCode(this.data.errorCode()));
    }

    @Override
    public int throttleTimeMs() {
        return this.data.throttleTimeMs();
    }

    @Override
    public void maybeSetThrottleTimeMs(int throttleTimeMs) {
        data.setThrottleTimeMs(throttleTimeMs);
    }

    @Override
    public boolean shouldClientThrottle(short version) {
        return version >= 2;
    }

    public boolean zkMigrationReady() {
        return data.zkMigrationReady();
    }

    public static ApiVersionsResponse parse(ByteBuffer buffer, short version) {
        // Fallback to version 0 for ApiVersions response. If a client sends an ApiVersionsRequest
        // using a version higher than that supported by the broker, a version 0 response is sent
        // to the client indicating UNSUPPORTED_VERSION. When the client receives the response, it
        // falls back while parsing it which means that the version received by this
        // method is not necessarily the real one. It may be version 0 as well.
        int prev = buffer.position();
        try {
            return new ApiVersionsResponse(new ApiVersionsResponseData(new ByteBufferAccessor(buffer), version));
        } catch (RuntimeException e) {
            buffer.position(prev);
            if (version != 0)
                return new ApiVersionsResponse(new ApiVersionsResponseData(new ByteBufferAccessor(buffer), (short) 0));
            else
                throw e;
        }
    }

<<<<<<< HEAD
    public static ApiVersionsResponse defaultApiVersionsResponse(
        ApiMessageType.ListenerType listenerType
    ) {
        return defaultApiVersionsResponse(0, listenerType);
    }

    public static ApiVersionsResponse defaultApiVersionsResponse(
        int throttleTimeMs,
        ApiMessageType.ListenerType listenerType
    ) {
        return createApiVersionsResponse(
            throttleTimeMs,
            filterApis(RecordVersion.current(), listenerType, true),
            Features.emptySupportedFeatures(),
            false
        );
    }

    public static ApiVersionsResponse defaultApiVersionsResponse(
        int throttleTimeMs,
        ApiMessageType.ListenerType listenerType,
        boolean enableUnstableLastVersion
    ) {
        return createApiVersionsResponse(
            throttleTimeMs,
            filterApis(RecordVersion.current(), listenerType, enableUnstableLastVersion),
            Features.emptySupportedFeatures(),
            false
        );
    }

    public static ApiVersionsResponse createApiVersionsResponse(
        int throttleTimeMs,
        ApiVersionCollection apiVersions
    ) {
        return createApiVersionsResponse(throttleTimeMs, apiVersions, Features.emptySupportedFeatures(), false);
    }

    public static ApiVersionsResponse createApiVersionsResponse(
        int throttleTimeMs,
        ApiVersionCollection apiVersions,
        Features<SupportedVersionRange> latestSupportedFeatures,
        boolean zkMigrationEnabled
    ) {
        return createApiVersionsResponse(
            throttleTimeMs,
            apiVersions,
            latestSupportedFeatures,
            Collections.emptyMap(),
            UNKNOWN_FINALIZED_FEATURES_EPOCH,
            zkMigrationEnabled);
    }

=======
>>>>>>> fd5b300b
    public static ApiVersionsResponse createApiVersionsResponse(
        int throttleTimeMs,
        RecordVersion minRecordVersion,
        Features<SupportedVersionRange> latestSupportedFeatures,
        Map<String, Short> finalizedFeatures,
        long finalizedFeaturesEpoch,
        NodeApiVersions controllerApiVersions,
        ListenerType listenerType,
        boolean enableUnstableLastVersion,
        boolean zkMigrationEnabled
    ) {
        ApiVersionCollection apiKeys;
        if (controllerApiVersions != null) {
            apiKeys = intersectForwardableApis(
                listenerType,
                minRecordVersion,
                controllerApiVersions.allSupportedApiVersions(),
                enableUnstableLastVersion
            );
        } else {
            apiKeys = filterApis(
                minRecordVersion,
                listenerType,
                enableUnstableLastVersion
            );
        }

        return createApiVersionsResponse(
            throttleTimeMs,
            apiKeys,
            latestSupportedFeatures,
            finalizedFeatures,
            finalizedFeaturesEpoch,
            zkMigrationEnabled
        );
    }

    public static ApiVersionsResponse createApiVersionsResponse(
        int throttleTimeMs,
        ApiVersionCollection apiVersions,
        Features<SupportedVersionRange> latestSupportedFeatures,
        Map<String, Short> finalizedFeatures,
        long finalizedFeaturesEpoch,
        boolean zkMigrationEnabled
    ) {
        return new ApiVersionsResponse(
            createApiVersionsResponseData(
                throttleTimeMs,
                Errors.NONE,
                apiVersions,
                latestSupportedFeatures,
                finalizedFeatures,
                finalizedFeaturesEpoch,
                zkMigrationEnabled
            )
        );
    }

    public static ApiVersionCollection filterApis(
        RecordVersion minRecordVersion,
        ApiMessageType.ListenerType listenerType
    ) {
        return filterApis(minRecordVersion, listenerType, false);
    }

    public static ApiVersionCollection filterApis(
        RecordVersion minRecordVersion,
        ApiMessageType.ListenerType listenerType,
        boolean enableUnstableLastVersion
    ) {
        ApiVersionCollection apiKeys = new ApiVersionCollection();
        for (ApiKeys apiKey : ApiKeys.apisForListener(listenerType)) {
            if (apiKey.minRequiredInterBrokerMagic <= minRecordVersion.value) {
                apiKey.toApiVersion(enableUnstableLastVersion).ifPresent(apiKeys::add);
            }
        }
        return apiKeys;
    }

    public static ApiVersionCollection collectApis(
        Set<ApiKeys> apiKeys,
        boolean enableUnstableLastVersion
    ) {
        ApiVersionCollection res = new ApiVersionCollection();
        for (ApiKeys apiKey : apiKeys) {
            apiKey.toApiVersion(enableUnstableLastVersion).ifPresent(res::add);
        }
        return res;
    }

    /**
     * Find the common range of supported API versions between the locally
     * known range and that of another set.
     *
     * @param listenerType the listener type which constrains the set of exposed APIs
     * @param minRecordVersion min inter broker magic
     * @param activeControllerApiVersions controller ApiVersions
     * @param enableUnstableLastVersion whether unstable versions should be advertised or not
     * @return commonly agreed ApiVersion collection
     */
    public static ApiVersionCollection intersectForwardableApis(
        final ApiMessageType.ListenerType listenerType,
        final RecordVersion minRecordVersion,
        final Map<ApiKeys, ApiVersion> activeControllerApiVersions,
        boolean enableUnstableLastVersion
    ) {
        ApiVersionCollection apiKeys = new ApiVersionCollection();
        for (ApiKeys apiKey : ApiKeys.apisForListener(listenerType)) {
            if (apiKey.minRequiredInterBrokerMagic <= minRecordVersion.value) {
                final Optional<ApiVersion> brokerApiVersion = apiKey.toApiVersion(enableUnstableLastVersion);
                if (!brokerApiVersion.isPresent()) {
                    // Broker does not support this API key.
                    continue;
                }

                final ApiVersion finalApiVersion;
                if (!apiKey.forwardable) {
                    finalApiVersion = brokerApiVersion.get();
                } else {
                    Optional<ApiVersion> intersectVersion = intersect(
                        brokerApiVersion.get(),
                        activeControllerApiVersions.getOrDefault(apiKey, null)
                    );
                    if (intersectVersion.isPresent()) {
                        finalApiVersion = intersectVersion.get();
                    } else {
                        // Controller doesn't support this API key, or there is no intersection.
                        continue;
                    }
                }

                apiKeys.add(finalApiVersion.duplicate());
            }
        }
        return apiKeys;
    }

    private static ApiVersionsResponseData createApiVersionsResponseData(
        final int throttleTimeMs,
        final Errors error,
        final ApiVersionCollection apiKeys,
        final Features<SupportedVersionRange> latestSupportedFeatures,
        final Map<String, Short> finalizedFeatures,
        final long finalizedFeaturesEpoch,
        final boolean zkMigrationEnabled
    ) {
        final ApiVersionsResponseData data = new ApiVersionsResponseData();
        data.setThrottleTimeMs(throttleTimeMs);
        data.setErrorCode(error.code());
        data.setApiKeys(apiKeys);
        data.setSupportedFeatures(createSupportedFeatureKeys(latestSupportedFeatures));
        data.setFinalizedFeatures(createFinalizedFeatureKeys(finalizedFeatures));
        data.setFinalizedFeaturesEpoch(finalizedFeaturesEpoch);
        data.setZkMigrationReady(zkMigrationEnabled);

        return data;
    }

    private static SupportedFeatureKeyCollection createSupportedFeatureKeys(
        Features<SupportedVersionRange> latestSupportedFeatures) {
        SupportedFeatureKeyCollection converted = new SupportedFeatureKeyCollection();
        for (Map.Entry<String, SupportedVersionRange> feature : latestSupportedFeatures.features().entrySet()) {
            final SupportedFeatureKey key = new SupportedFeatureKey();
            final SupportedVersionRange versionRange = feature.getValue();
            key.setName(feature.getKey());
            key.setMinVersion(versionRange.min());
            key.setMaxVersion(versionRange.max());
            converted.add(key);
        }

        return converted;
    }

    private static FinalizedFeatureKeyCollection createFinalizedFeatureKeys(
        Map<String, Short> finalizedFeatures) {
        FinalizedFeatureKeyCollection converted = new FinalizedFeatureKeyCollection();
        for (Map.Entry<String, Short> feature : finalizedFeatures.entrySet()) {
            final FinalizedFeatureKey key = new FinalizedFeatureKey();
            final short versionLevel = feature.getValue();
            key.setName(feature.getKey());
            key.setMinVersionLevel(versionLevel);
            key.setMaxVersionLevel(versionLevel);
            converted.add(key);
        }

        return converted;
    }

    public static Optional<ApiVersion> intersect(ApiVersion thisVersion,
                                                 ApiVersion other) {
        if (thisVersion == null || other == null) return Optional.empty();
        if (thisVersion.apiKey() != other.apiKey())
            throw new IllegalArgumentException("thisVersion.apiKey: " + thisVersion.apiKey()
                + " must be equal to other.apiKey: " + other.apiKey());
        short minVersion = (short) Math.max(thisVersion.minVersion(), other.minVersion());
        short maxVersion = (short) Math.min(thisVersion.maxVersion(), other.maxVersion());
        return minVersion > maxVersion
                ? Optional.empty()
                : Optional.of(new ApiVersion()
                    .setApiKey(thisVersion.apiKey())
                    .setMinVersion(minVersion)
                    .setMaxVersion(maxVersion));
    }

    public static ApiVersion toApiVersion(ApiKeys apiKey) {
        return new ApiVersion()
            .setApiKey(apiKey.id)
            .setMinVersion(apiKey.oldestVersion())
            .setMaxVersion(apiKey.latestVersion());
    }
}<|MERGE_RESOLUTION|>--- conflicted
+++ resolved
@@ -105,62 +105,6 @@
         }
     }
 
-<<<<<<< HEAD
-    public static ApiVersionsResponse defaultApiVersionsResponse(
-        ApiMessageType.ListenerType listenerType
-    ) {
-        return defaultApiVersionsResponse(0, listenerType);
-    }
-
-    public static ApiVersionsResponse defaultApiVersionsResponse(
-        int throttleTimeMs,
-        ApiMessageType.ListenerType listenerType
-    ) {
-        return createApiVersionsResponse(
-            throttleTimeMs,
-            filterApis(RecordVersion.current(), listenerType, true),
-            Features.emptySupportedFeatures(),
-            false
-        );
-    }
-
-    public static ApiVersionsResponse defaultApiVersionsResponse(
-        int throttleTimeMs,
-        ApiMessageType.ListenerType listenerType,
-        boolean enableUnstableLastVersion
-    ) {
-        return createApiVersionsResponse(
-            throttleTimeMs,
-            filterApis(RecordVersion.current(), listenerType, enableUnstableLastVersion),
-            Features.emptySupportedFeatures(),
-            false
-        );
-    }
-
-    public static ApiVersionsResponse createApiVersionsResponse(
-        int throttleTimeMs,
-        ApiVersionCollection apiVersions
-    ) {
-        return createApiVersionsResponse(throttleTimeMs, apiVersions, Features.emptySupportedFeatures(), false);
-    }
-
-    public static ApiVersionsResponse createApiVersionsResponse(
-        int throttleTimeMs,
-        ApiVersionCollection apiVersions,
-        Features<SupportedVersionRange> latestSupportedFeatures,
-        boolean zkMigrationEnabled
-    ) {
-        return createApiVersionsResponse(
-            throttleTimeMs,
-            apiVersions,
-            latestSupportedFeatures,
-            Collections.emptyMap(),
-            UNKNOWN_FINALIZED_FEATURES_EPOCH,
-            zkMigrationEnabled);
-    }
-
-=======
->>>>>>> fd5b300b
     public static ApiVersionsResponse createApiVersionsResponse(
         int throttleTimeMs,
         RecordVersion minRecordVersion,
