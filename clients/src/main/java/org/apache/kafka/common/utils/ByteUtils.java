--- conflicted
+++ resolved
@@ -196,38 +196,15 @@
      * @return The integer read
      *
      * @throws IllegalArgumentException if variable-length value does not terminate after 5 bytes have been read
-<<<<<<< HEAD
-     * @throws IOException              if {@link DataInput} throws {@link IOException}
-     * @throws EOFException             if {@link DataInput} throws {@link EOFException}
-     */
-    static int readUnsignedVarint(DataInput in) throws IOException {
-        byte tmp = in.readByte();
-=======
      * @throws IOException              if {@link InputStream} throws {@link IOException}
      * @throws EOFException             if {@link InputStream} throws {@link EOFException}
      */
     static int readUnsignedVarint(InputStream in) throws IOException {
         byte tmp = (byte) in.read();
->>>>>>> fd5b300b
         if (tmp >= 0) {
             return tmp;
         } else {
             int result = tmp & 127;
-<<<<<<< HEAD
-            if ((tmp = in.readByte()) >= 0) {
-                result |= tmp << 7;
-            } else {
-                result |= (tmp & 127) << 7;
-                if ((tmp = in.readByte()) >= 0) {
-                    result |= tmp << 14;
-                } else {
-                    result |= (tmp & 127) << 14;
-                    if ((tmp = in.readByte()) >= 0) {
-                        result |= tmp << 21;
-                    } else {
-                        result |= (tmp & 127) << 21;
-                        result |= (tmp = in.readByte()) << 28;
-=======
             if ((tmp = (byte) in.read()) >= 0) {
                 result |= tmp << 7;
             } else {
@@ -241,7 +218,6 @@
                     } else {
                         result |= (tmp & 127) << 21;
                         result |= (tmp = (byte) in.read()) << 28;
->>>>>>> fd5b300b
                         if (tmp < 0) {
                             throw illegalVarintException(result);
                         }
