/*
 * Licensed to the Apache Software Foundation (ASF) under one or more
 * contributor license agreements. See the NOTICE file distributed with
 * this work for additional information regarding copyright ownership.
 * The ASF licenses this file to You under the Apache License, Version 2.0
 * (the "License"); you may not use this file except in compliance with
 * the License. You may obtain a copy of the License at
 *
 *    http://www.apache.org/licenses/LICENSE-2.0
 *
 * Unless required by applicable law or agreed to in writing, software
 * distributed under the License is distributed on an "AS IS" BASIS,
 * WITHOUT WARRANTIES OR CONDITIONS OF ANY KIND, either express or implied.
 * See the License for the specific language governing permissions and
 * limitations under the License.
 */

package org.apache.kafka.image;

import org.apache.kafka.common.metadata.FeatureLevelRecord;
import org.apache.kafka.image.node.FeaturesImageNode;
import org.apache.kafka.image.writer.ImageWriter;
import org.apache.kafka.image.writer.ImageWriterOptions;
import org.apache.kafka.metadata.migration.ZkMigrationState;
import org.apache.kafka.server.common.MetadataVersion;

import java.util.ArrayList;
import java.util.Collections;
import java.util.List;
import java.util.Map;
import java.util.Map.Entry;
import java.util.Objects;
import java.util.Optional;
import java.util.stream.Collectors;


/**
 * Represents the feature levels in the metadata image.
 *
 * This class is thread-safe.
 */
public final class FeaturesImage {
    public static final FeaturesImage EMPTY = new FeaturesImage(
        Collections.emptyMap(),
        MetadataVersion.MINIMUM_KRAFT_VERSION,
        ZkMigrationState.NONE
    );

    private final Map<String, Short> finalizedVersions;

    private final MetadataVersion metadataVersion;

    private final ZkMigrationState zkMigrationState;

    public FeaturesImage(
        Map<String, Short> finalizedVersions,
        MetadataVersion metadataVersion,
        ZkMigrationState zkMigrationState
    ) {
        this.finalizedVersions = Collections.unmodifiableMap(finalizedVersions);
        this.metadataVersion = metadataVersion;
        this.zkMigrationState = zkMigrationState;
    }

    public boolean isEmpty() {
        return finalizedVersions.isEmpty() &&
            metadataVersion.equals(MetadataVersion.MINIMUM_KRAFT_VERSION) &&
            zkMigrationState.equals(ZkMigrationState.NONE);
    }

    public MetadataVersion metadataVersion() {
        return metadataVersion;
    }

    public Map<String, Short> finalizedVersions() {
        return finalizedVersions;
    }

    public ZkMigrationState zkMigrationState() {
        return zkMigrationState;
    }

    private Optional<Short> finalizedVersion(String feature) {
        return Optional.ofNullable(finalizedVersions.get(feature));
    }

    public void write(ImageWriter writer, ImageWriterOptions options) {
        if (options.metadataVersion().isLessThan(MetadataVersion.MINIMUM_BOOTSTRAP_VERSION)) {
            handleFeatureLevelNotSupported(options);
        } else {
            writeFeatureLevels(writer, options);
        }

        if (options.metadataVersion().isMigrationSupported()) {
            writer.write(0, zkMigrationState.toRecord().message());
        } else {
            if (!zkMigrationState.equals(ZkMigrationState.NONE)) {
                options.handleLoss("the ZK Migration state which was " + zkMigrationState);
            }
        }
    }

    private void handleFeatureLevelNotSupported(ImageWriterOptions options) {
        // If the metadata version is older than 3.3-IV0, we can't represent any feature flags,
        // because the FeatureLevel record is not supported.
        if (!finalizedVersions.isEmpty()) {
            List<String> features = new ArrayList<>(finalizedVersions.keySet());
            features.sort(String::compareTo);
            options.handleLoss("feature flag(s): " +
                    features.stream().collect(Collectors.joining(", ")));
        }
    }

    private void writeFeatureLevels(ImageWriter writer, ImageWriterOptions options) {
        // It is important to write out the metadata.version record first, because it may have an
        // impact on how we decode records that come after it.
        //
        // Note: it's important that this initial FeatureLevelRecord be written with version 0 and
        // not any later version, so that any modern reader can process it.
        writer.write(0, new FeatureLevelRecord().
                setName(MetadataVersion.FEATURE_NAME).
                setFeatureLevel(options.metadataVersion().featureLevel()));

        // Write out the metadata versions for other features.
        for (Entry<String, Short> entry : finalizedVersions.entrySet()) {
            if (!entry.getKey().equals(MetadataVersion.FEATURE_NAME)) {
                writer.write(0, new FeatureLevelRecord().
                        setName(entry.getKey()).
                        setFeatureLevel(entry.getValue()));
            }
        }
    }

    @Override
    public int hashCode() {
        return Objects.hash(finalizedVersions, metadataVersion, zkMigrationState);
    }

    @Override
    public boolean equals(Object o) {
        if (!(o instanceof FeaturesImage)) return false;
        FeaturesImage other = (FeaturesImage) o;
        return finalizedVersions.equals(other.finalizedVersions) &&
            metadataVersion.equals(other.metadataVersion) &&
            zkMigrationState.equals(other.zkMigrationState);
    }

    @Override
    public String toString() {
<<<<<<< HEAD
        return "FeaturesImage{" +
                "finalizedVersions=" + finalizedVersions +
                ", metadataVersion=" + metadataVersion +
                ", zkMigrationState=" + zkMigrationState +
                '}';
=======
        return new FeaturesImageNode(this).stringify();
>>>>>>> fd5b300b
    }
}<|MERGE_RESOLUTION|>--- conflicted
+++ resolved
@@ -147,14 +147,6 @@
 
     @Override
     public String toString() {
-<<<<<<< HEAD
-        return "FeaturesImage{" +
-                "finalizedVersions=" + finalizedVersions +
-                ", metadataVersion=" + metadataVersion +
-                ", zkMigrationState=" + zkMigrationState +
-                '}';
-=======
         return new FeaturesImageNode(this).stringify();
->>>>>>> fd5b300b
     }
 }