--- conflicted
+++ resolved
@@ -41,10 +41,6 @@
     String name() default "";
     SecurityProtocol securityProtocol() default SecurityProtocol.PLAINTEXT;
     String listener() default "";
-<<<<<<< HEAD
-    MetadataVersion metadataVersion() default MetadataVersion.IBP_3_5_IV2;
-=======
     MetadataVersion metadataVersion() default MetadataVersion.IBP_3_6_IV0;
->>>>>>> fd5b300b
     ClusterConfigProperty[] serverProperties() default {};
 }