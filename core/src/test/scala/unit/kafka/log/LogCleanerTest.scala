--- conflicted
+++ resolved
@@ -26,17 +26,11 @@
 import org.apache.kafka.common.record._
 import org.apache.kafka.common.utils.Utils
 import org.apache.kafka.server.metrics.KafkaMetricsGroup
-<<<<<<< HEAD
-import org.apache.kafka.storage.internals.log.{AbortedTxn, AppendOrigin, CleanerConfig, LogAppendInfo, LogConfig, LogDirFailureChannel, LogFileUtils, LogStartOffsetIncrementReason, OffsetMap, ProducerStateManager, ProducerStateManagerConfig}
-import org.junit.jupiter.api.Assertions._
-import org.junit.jupiter.api.{AfterEach, Test}
-=======
 import org.apache.kafka.server.util.MockTime
 import org.apache.kafka.storage.internals.log.{AbortedTxn, AppendOrigin, CleanerConfig, LogAppendInfo, LogConfig, LogDirFailureChannel, LogFileUtils, LogStartOffsetIncrementReason, OffsetMap, ProducerStateManager, ProducerStateManagerConfig}
 import org.junit.jupiter.api.Assertions._
 import org.junit.jupiter.api.{AfterEach, Test}
 import org.mockito.ArgumentMatchers
->>>>>>> fd5b300b
 import org.mockito.ArgumentMatchers.{any, anyString}
 import org.mockito.Mockito.{mockConstruction, times, verify, verifyNoMoreInteractions}
 
@@ -78,24 +72,17 @@
     val mockMetricsGroupCtor = mockConstruction(classOf[KafkaMetricsGroup])
     try {
       val logCleaner = new LogCleaner(new CleanerConfig(true),
-<<<<<<< HEAD
-        logDirs = Array(TestUtils.tempDir()),
-=======
         logDirs = Array(TestUtils.tempDir(), TestUtils.tempDir()),
->>>>>>> fd5b300b
         logs = new Pool[TopicPartition, UnifiedLog](),
         logDirFailureChannel = new LogDirFailureChannel(1),
         time = time)
 
-<<<<<<< HEAD
-=======
       val metricsToVerify = new java.util.HashMap[String, java.util.List[java.util.Map[String, String]]]()
       logCleaner.cleanerManager.gaugeMetricNameWithTag.asScala.foreach { metricNameAndTags =>
         val tags = new java.util.ArrayList[java.util.Map[String, String]]()
         metricNameAndTags._2.asScala.foreach(tags.add)
         metricsToVerify.put(metricNameAndTags._1, tags)
       }
->>>>>>> fd5b300b
       // shutdown logCleaner so that metrics are removed
       logCleaner.shutdown()
 
@@ -103,13 +90,6 @@
       val numMetricsRegistered = LogCleaner.MetricNames.size
       verify(mockMetricsGroup, times(numMetricsRegistered)).newGauge(anyString(), any())
       
-<<<<<<< HEAD
-      // verify that each metric is removed
-      LogCleaner.MetricNames.foreach(verify(mockMetricsGroup).removeMetric(_))
-
-      // assert that we have verified all invocations on
-      verifyNoMoreInteractions(mockMetricsGroup)
-=======
       // verify that each metric in `LogCleaner` is removed
       LogCleaner.MetricNames.foreach(verify(mockMetricsGroup).removeMetric(_))
 
@@ -131,7 +111,6 @@
       // assert that we have verified all invocations on
       verifyNoMoreInteractions(mockMetricsGroup)
       verifyNoMoreInteractions(mockLogCleanerManagerMetricsGroup)
->>>>>>> fd5b300b
     } finally {
       mockMetricsGroupCtor.close()
     }
