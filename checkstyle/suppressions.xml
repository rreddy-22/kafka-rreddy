--- conflicted
+++ resolved
@@ -318,19 +318,12 @@
     <suppress checks="AvoidStarImport"
               files="MetadataVersionTest.java"/>
 
-<<<<<<< HEAD
-    <!-- group coordinator  -->
-    <suppress checks="CyclomaticComplexity"
-              files="ServerSideStickyRangeAssignor.java"/>
-    <suppress checks="NPathComplexity"
-              files="ServerSideStickyRangeAssignor.java"/>
-=======
+
     <!-- group coordinator -->
     <suppress checks="CyclomaticComplexity"
               files="(ConsumerGroupMember).java"/>
     <suppress checks="ParameterNumber"
               files="(ConsumerGroupMember).java"/>
->>>>>>> a7d0b3f7
 
     <!-- storage -->
     <suppress checks="CyclomaticComplexity"
